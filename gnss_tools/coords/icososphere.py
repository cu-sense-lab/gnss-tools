from typing import Dict, Tuple
import numpy as np





def generate_icososphere(
        num_subdivisions: int = 0,
) -> Tuple[np.ndarray, np.ndarray]:  # vertices (N, 3), faces (M, 3)
    """
    Stolen from: http://blog.andreaskahler.com/2009/06/creating-icosphere-mesh-in-code.html

    Returns:
    vertices: (N, 3) array of vertex positions
    faces: (M, 3) array of face indices
    """
    t = (1.0 + np.sqrt(5.0)) / 2.0
    icosohedron_vertices = np.array([
        [-1,  t,  0],
        [ 1,  t,  0],
        [-1, -t,  0],
        [ 1, -t,  0],
        [ 0, -1,  t],
        [ 0,  1,  t],
        [ 0, -1, -t],
        [ 0,  1, -t],
        [ t,  0, -1],
        [ t,  0,  1],
        [-t,  0, -1],
        [-t,  0,  1],
    ])
    # Normalize vertices to lie on the unit sphere
    icosohedron_vertices /= np.linalg.norm(icosohedron_vertices, axis=1)[:, None]
    icosohedron_faces = np.asarray([
        [0, 11, 5],
        [0, 5, 1],
        [0, 1, 7],
        [0, 7, 10],
        [0, 10, 11],
        [1, 5, 9],
        [5, 11, 4],
        [11, 10, 2],
        [10, 7, 6],
        [7, 1, 8],
        [3, 9, 4],
        [3, 4, 2],
        [3, 2, 6],
        [3, 6, 8],
        [3, 8, 9],
        [4, 9, 5],
        [2, 4, 11],
        [6, 2, 10],
        [8, 6, 7],
        [9, 8, 1],
    ])
    if num_subdivisions == 0:
        return icosohedron_vertices, icosohedron_faces

    # An icosohedron has 20 faces and 12 vertices and 30 edges (V + F = E + 2)
    # A subdivided icoshedron has F' faces and E' = 3F' / 2 edges
    # (since each face has 3 edges, but each edge is shared by 2 faces)
    # Each subdivision will add 4 new faces and 3 new edges, and previous edges are all split in half
    # Each subdivision adds 3 vertices per face, but each new vertex is shared by one previous face
    # So the number of vertices is V' = V + E
    # So F' = 4F
    #    E' = 2E + 3F = 4E
    #    V' = E' - F' + 2
    #       = 2E - F + 2
    #       = V + E
    # To compute the number of vertices for N subdivisions, we can evaluate these recurrence relations.
    def get_icososphere_VEF(num_subdivisions: int) -> Tuple[int, int, int]:
        V = 12
        E = 30
        F = 20
        for _ in range(num_subdivisions):
            F = 4 * F
            E = 4 * E
            V = E - F + 2
            # V, E, F = 2 * E - F + 2, 2 * E + 3 * F, 4 * F
        return V, E, F
    
    N_vertices, N_edges, N_faces = get_icososphere_VEF(num_subdivisions)
    vertices = np.zeros((N_vertices, 3))

    _curr_vertex_idx = 0
    def add_vertex(v: np.ndarray) -> int:
        nonlocal _curr_vertex_idx
<<<<<<< HEAD
        if _curr_vertex_idx >= N_vertices:
=======
        if _curr_vertex_idx >= vertices.shape[0]:
>>>>>>> af8be03f
            raise ValueError(f"Tried to add too many vertices: {_curr_vertex_idx} >= {N_vertices}")
        vertices[_curr_vertex_idx] = v
        _curr_vertex_idx += 1
        return _curr_vertex_idx - 1
    for v in icosohedron_vertices:
        add_vertex(v)

    # (i, j) -> k  the index of the middle point of edge i-j
    middle_point_cache: Dict[Tuple[int, int], int] = {}
    
    current_faces = icosohedron_faces
    
    def get_middle_point(i: int, j: int) -> int:
        if i > j:
            i, j = j, i
        if (i, j) not in middle_point_cache:
            middle_point = (vertices[i] + vertices[j]) / 2
            middle_point /= np.linalg.norm(middle_point)
            middle_point_idx = add_vertex(middle_point)
            middle_point_cache[(i, j)] = middle_point_idx
        else:
            middle_point_idx = middle_point_cache[(i, j)]
        return middle_point_idx
                
    for _ in range(num_subdivisions):
        # Subdivide each face into 4 new faces
        new_faces = []
        for face in current_faces:
            i0, i1, i2 = face
            # Compute the middle points
            i01 = get_middle_point(i0, i1)
            i12 = get_middle_point(i1, i2)
            i20 = get_middle_point(i2, i0)
            # Add the new faces
            new_faces.extend([
                [i0, i01, i20],
                [i1, i12, i01],
                [i2, i20, i12],
                [i01, i12, i20],
            ])
        current_faces = np.asarray(new_faces)
    
    assert _curr_vertex_idx == N_vertices
    return vertices, current_faces<|MERGE_RESOLUTION|>--- conflicted
+++ resolved
@@ -16,6 +16,7 @@
     faces: (M, 3) array of face indices
     """
     t = (1.0 + np.sqrt(5.0)) / 2.0
+    icosohedron_vertices = np.array([
     icosohedron_vertices = np.array([
         [-1,  t,  0],
         [ 1,  t,  0],
@@ -86,11 +87,7 @@
     _curr_vertex_idx = 0
     def add_vertex(v: np.ndarray) -> int:
         nonlocal _curr_vertex_idx
-<<<<<<< HEAD
-        if _curr_vertex_idx >= N_vertices:
-=======
         if _curr_vertex_idx >= vertices.shape[0]:
->>>>>>> af8be03f
             raise ValueError(f"Tried to add too many vertices: {_curr_vertex_idx} >= {N_vertices}")
         vertices[_curr_vertex_idx] = v
         _curr_vertex_idx += 1
